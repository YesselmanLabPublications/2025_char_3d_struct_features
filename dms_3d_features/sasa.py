--- conflicted
+++ resolved
@@ -104,15 +104,10 @@
 
 def generate_sasa_dataframe():
     dfs = []
-<<<<<<< HEAD
-    for probe_radius in [0.1, 0.25, 0.5, 1.5, 2.0, 2.5, 3.0]:
-        df = compute_solvent_accessibility_all("data/pdbs_2", probe_radius)
-=======
     for probe_radius in [0.1, 0.25, 0.5, 1.0, 1.5, 2.0, 2.5, 3.0]:
         # need to use pdbs with 2 extra base pairs built by farfar
         log.info(f"Processing probe radius: {probe_radius}")
         df = compute_solvent_accessibility_all("data/pdbs_w_2bp", probe_radius)
->>>>>>> 5e0dbf90
         probe_radius = str(probe_radius).replace(".", "_")
         df.rename({"sasa": f"sasa_{probe_radius}"}, axis=1, inplace=True)
         dfs.append(df)
